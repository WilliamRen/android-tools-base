--- conflicted
+++ resolved
@@ -26,7 +26,11 @@
 
 import java.io.File;
 import java.io.Serializable;
-import java.util.*;
+import java.util.Collection;
+import java.util.Collections;
+import java.util.List;
+import java.util.Map;
+import java.util.Set;
 
 /**
  * Implementation of ProductFlavor that is serializable. Objects used in the DSL cannot be
@@ -46,11 +50,7 @@
     private String mPackageName = null;
     private String mTestPackageName = null;
     private String mTestInstrumentationRunner = null;
-<<<<<<< HEAD
     private Map<String, String> mInstrumentationOptions = Collections.EMPTY_MAP;
-=======
-    private Map<String, String> mInstrumentationOptions = null;
->>>>>>> 9b0c59af
     private Boolean mTestHandleProfiling = null;
     private Boolean mTestFunctionalTest = null;
     private Set<String> mResourceConfigurations = null;
@@ -73,7 +73,6 @@
 
         clonedFlavor.mTestPackageName = productFlavor.getTestPackageName();
         clonedFlavor.mTestInstrumentationRunner = productFlavor.getTestInstrumentationRunner();
-        clonedFlavor.mInstrumentationOptions = ImmutableMap.copyOf(productFlavor.getInstrumentationOptions());
         clonedFlavor.mTestHandleProfiling = productFlavor.getTestHandleProfiling();
         clonedFlavor.mTestFunctionalTest = productFlavor.getTestFunctionalTest();
 
